module magefile

go 1.20

require (
	github.com/fatih/color v1.15.0
	github.com/l50/goutils/v2 v2.0.3
	github.com/magefile/mage v1.15.0
)

require (
	github.com/Microsoft/go-winio v0.6.1 // indirect
<<<<<<< HEAD
	github.com/acomagu/bufpipe v1.0.4 // indirect
	github.com/bitfield/script v0.22.0 // indirect
	github.com/go-git/gcfg v1.5.1-0.20230307220236-3a3c6141e376 // indirect
	github.com/go-git/go-billy/v5 v5.4.1 // indirect
	github.com/go-git/go-git/v5 v5.7.0 // indirect
=======
	github.com/ProtonMail/go-crypto v0.0.0-20230528122434-6f98819771a1 // indirect
	github.com/acomagu/bufpipe v1.0.4 // indirect
	github.com/bitfield/script v0.22.0 // indirect
	github.com/cavaliergopher/grab/v3 v3.0.1 // indirect
	github.com/cloudflare/circl v1.3.3 // indirect
	github.com/emirpasic/gods v1.18.1 // indirect
	github.com/glendc/go-external-ip v0.1.0 // indirect
	github.com/go-git/gcfg v1.5.1-0.20230307220236-3a3c6141e376 // indirect
	github.com/go-git/go-billy/v5 v5.4.1 // indirect
	github.com/go-git/go-git/v5 v5.7.0 // indirect
	github.com/go-ole/go-ole v1.2.6 // indirect
	github.com/imdario/mergo v0.3.16 // indirect
>>>>>>> 58d6ce17
	github.com/itchyny/gojq v0.12.13 // indirect
	github.com/itchyny/timefmt-go v0.1.5 // indirect
	github.com/jbenet/go-context v0.0.0-20150711004518-d14ea06fba99 // indirect
	github.com/kevinburke/ssh_config v1.2.0 // indirect
	github.com/mattn/go-colorable v0.1.13 // indirect
	github.com/mattn/go-isatty v0.0.19 // indirect
	github.com/otiai10/copy v1.11.0 // indirect
	github.com/pjbgf/sha1cd v0.3.0 // indirect
<<<<<<< HEAD
	github.com/skeema/knownhosts v1.1.1 // indirect
	github.com/xanzy/ssh-agent v0.3.3 // indirect
=======
	github.com/power-devops/perfstat v0.0.0-20221212215047-62379fc7944b // indirect
	github.com/sergi/go-diff v1.3.1 // indirect
	github.com/shirou/gopsutil/v3 v3.23.4 // indirect
	github.com/shoenig/go-m1cpu v0.1.5 // indirect
	github.com/skeema/knownhosts v1.1.1 // indirect
	github.com/tidwall/gjson v1.14.4 // indirect
	github.com/tidwall/match v1.1.1 // indirect
	github.com/tidwall/pretty v1.2.1 // indirect
	github.com/tklauser/go-sysconf v0.3.11 // indirect
	github.com/tklauser/numcpus v0.6.0 // indirect
	github.com/xanzy/ssh-agent v0.3.3 // indirect
	github.com/yusufpapurcu/wmi v1.2.2 // indirect
>>>>>>> 58d6ce17
	golang.org/x/crypto v0.9.0 // indirect
	golang.org/x/mod v0.10.0 // indirect
	golang.org/x/net v0.10.0 // indirect
	golang.org/x/sys v0.8.0 // indirect
	golang.org/x/tools v0.9.3 // indirect
	gopkg.in/warnings.v0 v0.1.2 // indirect
	mvdan.cc/sh/v3 v3.6.0 // indirect
)<|MERGE_RESOLUTION|>--- conflicted
+++ resolved
@@ -10,13 +10,6 @@
 
 require (
 	github.com/Microsoft/go-winio v0.6.1 // indirect
-<<<<<<< HEAD
-	github.com/acomagu/bufpipe v1.0.4 // indirect
-	github.com/bitfield/script v0.22.0 // indirect
-	github.com/go-git/gcfg v1.5.1-0.20230307220236-3a3c6141e376 // indirect
-	github.com/go-git/go-billy/v5 v5.4.1 // indirect
-	github.com/go-git/go-git/v5 v5.7.0 // indirect
-=======
 	github.com/ProtonMail/go-crypto v0.0.0-20230528122434-6f98819771a1 // indirect
 	github.com/acomagu/bufpipe v1.0.4 // indirect
 	github.com/bitfield/script v0.22.0 // indirect
@@ -29,7 +22,6 @@
 	github.com/go-git/go-git/v5 v5.7.0 // indirect
 	github.com/go-ole/go-ole v1.2.6 // indirect
 	github.com/imdario/mergo v0.3.16 // indirect
->>>>>>> 58d6ce17
 	github.com/itchyny/gojq v0.12.13 // indirect
 	github.com/itchyny/timefmt-go v0.1.5 // indirect
 	github.com/jbenet/go-context v0.0.0-20150711004518-d14ea06fba99 // indirect
@@ -38,10 +30,6 @@
 	github.com/mattn/go-isatty v0.0.19 // indirect
 	github.com/otiai10/copy v1.11.0 // indirect
 	github.com/pjbgf/sha1cd v0.3.0 // indirect
-<<<<<<< HEAD
-	github.com/skeema/knownhosts v1.1.1 // indirect
-	github.com/xanzy/ssh-agent v0.3.3 // indirect
-=======
 	github.com/power-devops/perfstat v0.0.0-20221212215047-62379fc7944b // indirect
 	github.com/sergi/go-diff v1.3.1 // indirect
 	github.com/shirou/gopsutil/v3 v3.23.4 // indirect
@@ -54,7 +42,6 @@
 	github.com/tklauser/numcpus v0.6.0 // indirect
 	github.com/xanzy/ssh-agent v0.3.3 // indirect
 	github.com/yusufpapurcu/wmi v1.2.2 // indirect
->>>>>>> 58d6ce17
 	golang.org/x/crypto v0.9.0 // indirect
 	golang.org/x/mod v0.10.0 // indirect
 	golang.org/x/net v0.10.0 // indirect
