--- conflicted
+++ resolved
@@ -426,10 +426,6 @@
 // **Returns:**
 //
 // CleanupAct: The created CleanupAct, or nil if the node is empty or invalid.
-<<<<<<< HEAD
-=======
-//
->>>>>>> 21ba5f18
 // error: An error if the node contains invalid parameters.
 func (a *Act) MakeCleanupStep(node *yaml.Node) (CleanupAct, error) {
 	if node.IsZero() {
