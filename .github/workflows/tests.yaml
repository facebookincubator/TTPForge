---
name: Tests
on:
  pull_request:
  push:

jobs:
  tests:
    name: Run tests - includes pre-commit hooks and determining code coverage %
    runs-on: ubuntu-latest
    steps:
      - name: Set up git repository
        uses: actions/checkout@8f4b7f84864484a7bf31766abe9204da3cbe65b3 # v3.5.0

      - name: Set up Go
        uses: actions/setup-go@4d34df0c2316fe8122ab82dc22947d607c0c91f9 # v4
        with:
          go-version: "1.20"

      - name: Install homebrew
        uses: homebrew/actions/setup-homebrew@master

      - name: Install brew dependencies
        run: |
          brew install pre-commit

      - name: Set git config
        run: |
          git config --global user.name "John Doe"
          git config --global user.email johndoe@example.com

      - name: Generate the coverage output
        run: |
          bash .hooks/go-unit-tests.sh coverage

      # - name: Send the coverage output
      #   uses: shogo82148/actions-goveralls@31ee804b8576ae49f6dc3caa22591bc5080e7920 # v1
      #   with:
      #     path-to-profile: coverage-all.out

      # - name: Report failure
      #   uses: nashmaniac/create-issue-action@b0c9250ca328a30c2989c7358bc4833f77953af2 # v1.1
      #   # Only report failures of pushes
      #   # (PRs have are visible through the Checks
      #   # section) to the default branch
      #   if: failure() && github.event_name == 'push' && github.ref == 'refs/heads/main'
      #   with:
      #     title: 🐛 Coverage report failed for ${{ github.sha }}
<<<<<<< HEAD
      #     token: ${{ secrets.GITHUB_TOKEN }}
      #     labels: kind/bug
      #     body: |
      #       Coverage report failed for ${{ github.sha }}.

      #       https://github.com/${{ github.repository }}/actions/runs/${{ github.run_id }}
=======
      #     base: main
      #     token: ${{ secrets.GITHUB_TOKEN }}
      #     labels: kind/bug
      #     body: https://github.com/${{ github.repository }}/actions/runs/${{ github.run_id }}
>>>>>>> 8faed582
<|MERGE_RESOLUTION|>--- conflicted
+++ resolved
@@ -46,16 +46,9 @@
       #   if: failure() && github.event_name == 'push' && github.ref == 'refs/heads/main'
       #   with:
       #     title: 🐛 Coverage report failed for ${{ github.sha }}
-<<<<<<< HEAD
       #     token: ${{ secrets.GITHUB_TOKEN }}
       #     labels: kind/bug
       #     body: |
       #       Coverage report failed for ${{ github.sha }}.
-
-      #       https://github.com/${{ github.repository }}/actions/runs/${{ github.run_id }}
-=======
-      #     base: main
-      #     token: ${{ secrets.GITHUB_TOKEN }}
-      #     labels: kind/bug
-      #     body: https://github.com/${{ github.repository }}/actions/runs/${{ github.run_id }}
->>>>>>> 8faed582
+      
+      #       https://github.com/${{ github.repository }}/actions/runs/${{ github.run_id }}