--- conflicted
+++ resolved
@@ -33,27 +33,6 @@
         run: |
           bash .hooks/go-unit-tests.sh coverage
 
-<<<<<<< HEAD
-      - name: Send the coverage output
-        uses: shogo82148/actions-goveralls@31ee804b8576ae49f6dc3caa22591bc5080e7920 # v1
-        with:
-          path-to-profile: coverage-all.out
-
-      - name: Report failure
-        uses: nashmaniac/create-issue-action@b0c9250ca328a30c2989c7358bc4833f77953af2 # v1.1
-        # Only report failures of pushes
-        # (PRs have are visible through the Checks
-        # section) to the default branch
-        if: failure() && github.event_name == 'push' && github.ref == 'refs/heads/main'
-        with:
-          title: 🐛 Coverage report failed for ${{ github.sha }}
-          token: ${{ secrets.GITHUB_TOKEN }}
-          labels: kind/bug
-          body: |
-            Coverage report failed for ${{ github.sha }}.
-
-            https://github.com/${{ github.repository }}/actions/runs/${{ github.run_id }}
-=======
       # - name: Send the coverage output
       #   uses: shogo82148/actions-goveralls@31ee804b8576ae49f6dc3caa22591bc5080e7920 # v1
       #   with:
@@ -72,5 +51,4 @@
       #     body: |
       #       Coverage report failed for ${{ github.sha }}.
 
-      #       https://github.com/${{ github.repository }}/actions/runs/${{ github.run_id }}
->>>>>>> 4b0c28e2
+      #       https://github.com/${{ github.repository }}/actions/runs/${{ github.run_id }}