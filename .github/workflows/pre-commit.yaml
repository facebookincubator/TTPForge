---
name: Pre-Commit
on:
  pull_request:
  push:
  # Run once a week (see https://crontab.guru)
  schedule:
    - cron: "0 0 * * 0"

jobs:
  pre-commit:
    name: Update pre-commit hooks and run pre-commit
    runs-on: ubuntu-latest
    steps:
      - name: Set up git repository
<<<<<<< HEAD
        uses: actions/checkout@8f4b7f84864484a7bf31766abe9204da3cbe65b3 # v3.5.0
=======
        uses: actions/checkout@24cb9080177205b6e8c946b17badbe402adc938f # v3.4.0
>>>>>>> 147336e8

      - name: Set up Python
        uses: actions/setup-python@d27e3f3d7c64b4bbf8e4abfb9b63b83e846e0435 # v4
        with:
          python-version: "3.10"

      - name: Set up Go
        uses: actions/setup-go@4d34df0c2316fe8122ab82dc22947d607c0c91f9 # v4
        with:
          go-version: "1.20"

      - name: Install homebrew
        uses: homebrew/actions/setup-homebrew@master

      - name: Install go module dependencies
        run: |
          go install mvdan.cc/sh/v3/cmd/shfmt@latest
          go install github.com/magefile/mage@latest

      - name: Install brew dependencies
        run: |
          brew install pre-commit
          brew install shellcheck

      - name: Run go mod tidy - necessary to avoid errors with dependabot PRs
        run: |
          go mod tidy
          pushd magefiles; go mod tidy; popd

      - name: Install pre-commit dependencies
        run: mage installDeps

      - name: Run pre-commit
        run: pre-commit run --all-files<|MERGE_RESOLUTION|>--- conflicted
+++ resolved
@@ -13,11 +13,7 @@
     runs-on: ubuntu-latest
     steps:
       - name: Set up git repository
-<<<<<<< HEAD
         uses: actions/checkout@8f4b7f84864484a7bf31766abe9204da3cbe65b3 # v3.5.0
-=======
-        uses: actions/checkout@24cb9080177205b6e8c946b17badbe402adc938f # v3.4.0
->>>>>>> 147336e8
 
       - name: Set up Python
         uses: actions/setup-python@d27e3f3d7c64b4bbf8e4abfb9b63b83e846e0435 # v4
