--- conflicted
+++ resolved
@@ -42,11 +42,7 @@
           echo "LOG_LEVEL=${{ github.event.inputs.logLevel || env.LOG_LEVEL }}" >> "${GITHUB_ENV}"
 
       - name: Renovate
-<<<<<<< HEAD
-        uses: renovatebot/github-action@a272cc365280adc03ffede7d2a124dcfac5fa971 # v37.1.0
-=======
         uses: renovatebot/github-action@f9a5a67d4271f326b1e80695ea86dd9398b61d58 # v38.1.0
->>>>>>> 0fc36ab7
         with:
           configurationFile: "${{ env.RENOVATE_CONFIG_FILE }}"
           token: "${{ secrets.BOT_TOKEN }}"